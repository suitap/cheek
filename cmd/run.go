--- conflicted
+++ resolved
@@ -23,18 +23,13 @@
 	Long:  "Schedule & run jobs",
 	Args:  cobra.ExactArgs(1),
 	Run: func(cmd *cobra.Command, args []string) {
-<<<<<<< HEAD
-		cheek.ConfigLogger(logLevel, cheek.PrettyStdout())
-		cheek.RunSchedule(args[0], httpPort, surpressLogs)
-=======
 		c := cheek.NewConfig()
 		if err := viper.Unmarshal(&c); err != nil {
 			fmt.Println("cannot init configuration")
 			os.Exit(1)
 		}
-		l := cheek.NewLogger(pretty, logLevel)
+		l := cheek.NewLogger(logLevel, cheek.PrettyStdout())
 		cheek.RunSchedule(l, c, args[0])
->>>>>>> e5583e8e
 	},
 }
 
